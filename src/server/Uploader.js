const fs = require('fs')
const path = require('path')
const tus = require('tus-js-client')
const uuid = require('uuid')
const createTailReadStream = require('fs-tail-stream')
const emitter = require('./WebsocketEmitter')
const request = require('request')
const serializeError = require('serialize-error')
const { jsonStringify } = require('./utils')
const logger = require('./logger')

class Uploader {
  /**
   * @typedef {object} Options
   * @property {string} endpoint
   * @property {string=} uploadUrl
   * @property {string} protocol
   * @property {object} metadata
   * @property {number} size
   * @property {string=} fieldname
   * @property {string} pathPrefix
   * @property {string} pathSuffix
   * @property {object=} storage
   * @property {string=} path
   * @property {object=} s3
   *
   * @param {Options} options
   */
  constructor (options) {
    this.options = options
    this.token = uuid.v4()
    this.options.path = `${this.options.pathPrefix}/${Uploader.FILE_NAME_PREFIX}-${this.token}-${this.options.pathSuffix}`
    this.writer = fs.createWriteStream(this.options.path)
      .on('error', (err) => logger.error(err, 'uploader.write.error'))
    /** @type {number} */
    this.emittedProgress = 0
    this.storage = options.storage
  }

  /**
   *
   * @param {function} callback
   */
  onSocketReady (callback) {
    emitter.once(`connection:${this.token}`, () => callback())
  }

  cleanUp () {
    fs.unlink(this.options.path, (err) => {
      if (err) {
        logger.error(`cleanup failed for: ${this.options.path} err: ${err}`, 'uploader.cleanup.error')
      }
    })
    emitter.removeAllListeners(`pause:${this.token}`)
    emitter.removeAllListeners(`resume:${this.token}`)
  }

  /**
   *
   * @param {Buffer | Buffer[]} chunk
   */
  handleChunk (chunk) {
<<<<<<< HEAD
    logger.debug(`${this.token.substring(0, 8)} ${this.writer.bytesWritten} bytes`, 'uploader.download.progress')

    // Completed.
    if (chunk === null) {
      if (this.options.endpoint && this.options.protocol !== 'tus') {
=======
    // The download has completed; close the file and start an upload if necessary.
    if (chunk === null) {
      if (this.options.endpoint && this.options.protocol !== 'tus' && this.options.protocol !== 's3-multipart') {
>>>>>>> f1bc18c6
        this.uploadMultipart()
      }
      return this.writer.end()
    }

    this.writer.write(chunk, () => {
<<<<<<< HEAD
=======
      console.log(`Downloaded ${this.writer.bytesWritten} bytes`)
      if (this.options.protocol === 's3-multipart' && !this.s3Upload) {
        return this.uploadS3Streaming()
      }
>>>>>>> f1bc18c6
      if (!this.options.endpoint) return

      if (this.options.protocol === 'tus' && !this.tus) {
        return this.uploadTus()
      }
    })
  }

  /**
   *
   * @param {object} resp
   */
  handleResponse (resp) {
    resp.pipe(this.writer)
    this.writer.on('finish', () => {
      if (this.options.protocol === 's3-multipart') {
        this.uploadS3Full()
        return
      }

      if (!this.options.endpoint) return

      if (this.options.protocol === 'tus') {
        this.uploadTus()
      } else {
        this.uploadMultipart()
      }
    })
  }

  getResponse () {
    const body = this.options.endpoint || this.options.protocol === 's3-multipart'
      ? { token: this.token }
      : 'No endpoint, file written to uppy server local storage'

    return { body, status: 200 }
  }

  /**
   * @typedef {{action: string, payload: object}} State
   * @param {State} state
   */
  saveState (state) {
    if (!this.storage) return
    this.storage.set(this.token, jsonStringify(state))
  }

  /**
   *
   * @param {number} bytesUploaded
   * @param {number | null} bytesTotal
   */
  emitProgress (bytesUploaded, bytesTotal) {
    bytesTotal = bytesTotal || this.options.size
    const percentage = (bytesUploaded / bytesTotal * 100)
    const formatPercentage = percentage.toFixed(2)
    logger.debug(
      `${this.token.substring(0, 8)} ${bytesUploaded} ${bytesTotal} ${formatPercentage}%`,
      'uploader.upload.progress'
    )

    const dataToEmit = {
      action: 'progress',
      payload: { progress: formatPercentage, bytesUploaded, bytesTotal }
    }
    this.saveState(dataToEmit)

    // avoid flooding the client with progress events.
    const roundedPercentage = Math.floor(percentage)
    if (this.emittedProgress !== roundedPercentage) {
      this.emittedProgress = roundedPercentage
      emitter.emit(this.token, dataToEmit)
    }
  }

  /**
   *
   * @param {string} url
   * @param {object} extraData
   */
  emitSuccess (url, extraData = {}) {
    const emitData = {
      action: 'success',
      payload: Object.assign(extraData, { complete: true, url })
    }
    this.saveState(emitData)
    emitter.emit(this.token, emitData)
  }

  /**
   *
   * @param {Error} err
   * @param {object=} extraData
   */
  emitError (err, extraData = {}) {
    const dataToEmit = {
      action: 'error',
      // TODO: consider removing the stack property
      payload: Object.assign(extraData, { error: serializeError(err) })
    }
    this.saveState(dataToEmit)
    emitter.emit(this.token, dataToEmit)
  }

  uploadTus () {
    const fname = path.basename(this.options.path)
    const metadata = Object.assign({ filename: fname }, this.options.metadata || {})
    const file = fs.createReadStream(this.options.path)
    const uploader = this

    // @ts-ignore
    this.tus = new tus.Upload(file, {
      endpoint: this.options.endpoint,
      uploadUrl: this.options.uploadUrl,
      resume: true,
      uploadSize: this.options.size || fs.statSync(this.options.path).size,
      metadata,
      chunkSize: this.writer.bytesWritten,
      /**
       *
       * @param {Error} error
       */
      onError (error) {
        logger.error(error, 'uploader.tus.error')
        uploader.emitError(error)
      },
      /**
       *
       * @param {number} bytesUploaded
       * @param {number} bytesTotal
       */
      onProgress (bytesUploaded, bytesTotal) {
        uploader.emitProgress(bytesUploaded, bytesTotal)
      },
      /**
       *
       * @param {number} chunkSize
       * @param {number} bytesUploaded
       * @param {number} bytesTotal
       */
      onChunkComplete (chunkSize, bytesUploaded, bytesTotal) {
        uploader.tus.options.chunkSize = uploader.writer.bytesWritten - bytesUploaded
      },
      onSuccess () {
        uploader.emitSuccess(uploader.tus.url)
        uploader.cleanUp()
      }
    })

    this.tus.start()

    emitter.on(`pause:${this.token}`, () => {
      this.tus.abort()
    })

    emitter.on(`resume:${this.token}`, () => {
      this.tus.start()
    })
  }

  uploadMultipart () {
    const file = fs.createReadStream(this.options.path)

    // upload progress
    let bytesUploaded = 0
    file.on('data', (data) => {
      bytesUploaded += data.length
      this.emitProgress(bytesUploaded, null)
    })

    const formData = Object.assign(
      {},
      this.options.metadata,
      { [this.options.fieldname]: file }
    )
    request.post({ url: this.options.endpoint, formData, encoding: null }, (error, response, body) => {
      if (error) {
        logger.error(error, 'upload.multipart.error')
        this.emitError(error)
        return
      }
      const headers = response.headers
      // remove browser forbidden headers
      delete headers['set-cookie']
      delete headers['set-cookie2']

      const respObj = {
        responseText: body.toString(),
        status: response.statusCode,
        statusText: response.statusMessage,
        headers
      }

      if (response.statusCode >= 400) {
        logger.error(`upload failed with status: ${response.statusCode}`, 'upload.multipar.error')
        this.emitError(new Error(response.statusMessage), respObj)
      } else {
        this.emitSuccess(null, { response: respObj })
      }

      this.cleanUp()
    })
  }

  /**
   * Upload the file to S3 while it is still being downloaded.
   */
  uploadS3Streaming () {
    const file = createTailReadStream(this.options.path, {
      tail: true
    })

    this.writer.on('finish', () => {
      file.close()
    })

    return this._uploadS3Managed(file)
  }

  /**
   * Upload the file to S3 after it has been fully downloaded.
   */
  uploadS3Full () {
    const file = fs.createReadStream(this.options.path)
    return this._uploadS3Managed(file)
  }

  /**
   * Upload a stream to S3.
   */
  _uploadS3Managed (stream) {
    if (!this.options.s3) {
      this.emitError(new Error('The S3 client is not configured on this uppy-server.'))
      return
    }

    const filename = this.options.filename || path.basename(this.options.path)
    const { client, options } = this.options.s3

    const upload = client.upload({
      Bucket: options.bucket,
      Key: options.getKey(null, filename),
      ACL: options.acl,
      ContentType: this.options.metadata.type,
      Body: stream
    })

    this.s3Upload = upload

    upload.on('httpUploadProgress', ({ loaded, total }) => {
      this.emitProgress(loaded, total)
    })

    upload.send((error, data) => {
      this.s3Upload = null
      if (error) {
        this.emitError(error)
      } else {
        this.emitSuccess(null, {
          response: {
            responseText: JSON.stringify(data),
            headers: {
              'content-type': 'application/json'
            }
          }
        })
      }
      this.cleanUp()
    })
  }
}

Uploader.FILE_NAME_PREFIX = 'uppy-file'

module.exports = Uploader<|MERGE_RESOLUTION|>--- conflicted
+++ resolved
@@ -60,30 +60,20 @@
    * @param {Buffer | Buffer[]} chunk
    */
   handleChunk (chunk) {
-<<<<<<< HEAD
     logger.debug(`${this.token.substring(0, 8)} ${this.writer.bytesWritten} bytes`, 'uploader.download.progress')
 
-    // Completed.
-    if (chunk === null) {
-      if (this.options.endpoint && this.options.protocol !== 'tus') {
-=======
     // The download has completed; close the file and start an upload if necessary.
     if (chunk === null) {
       if (this.options.endpoint && this.options.protocol !== 'tus' && this.options.protocol !== 's3-multipart') {
->>>>>>> f1bc18c6
         this.uploadMultipart()
       }
       return this.writer.end()
     }
 
     this.writer.write(chunk, () => {
-<<<<<<< HEAD
-=======
-      console.log(`Downloaded ${this.writer.bytesWritten} bytes`)
       if (this.options.protocol === 's3-multipart' && !this.s3Upload) {
         return this.uploadS3Streaming()
       }
->>>>>>> f1bc18c6
       if (!this.options.endpoint) return
 
       if (this.options.protocol === 'tus' && !this.tus) {
