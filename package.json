{
  "name": "uppy-server",
  "version": "0.0.1",
  "description": "Almost as cute as a Puppy :dog:",
  "main": "index.js",
  "bin": "index.js",
  "scripts": {
    "start": "nodemon ./index.js",
    "test": "echo \"Error: no test specified\" && exit 1",
    "lint": "eslint .",
    "fix": "eslint . --fix"
  },
  "author": "",
  "license": "ISC",
  "homepage": "https://github.com/transloadit/uppy-server#readme",
  "devDependencies": {
    "eslint": "1.10.3",
    "eslint-config-standard": "4.4.0",
    "eslint-plugin-standard": "1.3.1",
<<<<<<< HEAD
    "frey": "0.1.2",
    "eslint": "1.10.3"
=======
    "nodemon": "^1.8.1"
>>>>>>> 8f6cca98
  },
  "dependencies": {
    "dropbox": "^0.10.3",
    "frey": "0.2.2",
    "google-auth-library": "^0.9.7",
    "googleapis": "^2.1.7",
    "grant-koa": "^3.5.3",
    "instagram-node": "^0.5.8",
    "koa": "^1.1.2",
    "koa-cors": "0.0.16",
    "koa-mount": "^1.3.0",
    "koa-router": "^5.3.0",
    "koa-session": "^3.3.1",
    "purest": "^2.0.0"
  }
}<|MERGE_RESOLUTION|>--- conflicted
+++ resolved
@@ -17,12 +17,8 @@
     "eslint": "1.10.3",
     "eslint-config-standard": "4.4.0",
     "eslint-plugin-standard": "1.3.1",
-<<<<<<< HEAD
     "frey": "0.1.2",
-    "eslint": "1.10.3"
-=======
     "nodemon": "^1.8.1"
->>>>>>> 8f6cca98
   },
   "dependencies": {
     "dropbox": "^0.10.3",
